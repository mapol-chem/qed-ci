--- conflicted
+++ resolved
@@ -7,11 +7,8 @@
 - Equations from [Szabo:1996], [Foley:2022], [Koch:2020]
 """
 
-<<<<<<< HEAD
 __authors__ = "Nam Vu", "Jonathan J. Foley IV"
-=======
-__authors__ = "Nam Vu and Jonathan J. Foley IV"
->>>>>>> 208b7898
+
 __credits__ = ["Tianyuan Zhang", "Jeffrey B. Schriber", "Daniel G. A. Smith"]
 
 __copyright__ = "(c) 2014-2023, The Psi4NumPy Developers, Foley Lab, Mapol Project"
